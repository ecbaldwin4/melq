import readline from 'readline';
import chalk from 'chalk';

const CHAT_MODES = {
  DIRECTORY: 'directory',
  CHAT: 'chat'
};

export class CLIInterface {
  constructor(node) {
    this.node = node;
    this.node.cliInterface = this; // Set reference for prompt restoration
    this.currentPath = '/';
    this.currentChat = null;
    this.mode = CHAT_MODES.DIRECTORY;
    this.messages = new Map(); // chatId -> messages[]
<<<<<<< HEAD
    this.chatHeight = process.stdout.rows - 4; // Reserve space for input area
    this.logBuffer = []; // Buffer for messages that need to be shown
    this.isProcessingInput = false; // Flag to track input processing
    this.mode = CHAT_MODES.DIRECTORY; // Start in directory mode
    
=======
    this.chatHeight = Math.max(10, process.stdout.rows - 6); // Reserve space for input area
    this.isConnecting = false;
    this.connectionStatus = 'disconnected';
    this.typingUsers = new Set();
    this.lastActivity = Date.now();
    this.statusInterval = null;
    this.spinnerFrame = 0;
    this.spinnerChars = ['⠋', '⠙', '⠹', '⠸', '⠼', '⠴', '⠦', '⠧', '⠇', '⠏'];
    this.connectionInfo = null; // Store connection details for display
>>>>>>> 63ccd00c
    this.rl = readline.createInterface({
      input: process.stdin,
      output: process.stdout,
      prompt: this.getPrompt()
    });

    this.setupEventHandlers();
    this.setupNodeHandlers();
    this.setupScreenResize();
<<<<<<< HEAD
    this.startLogProcessor();
  }

  setupScreenResize() {
    process.stdout.on('resize', () => {
      this.chatHeight = process.stdout.rows - 4;
      if (this.mode === CHAT_MODES.CHAT && this.currentChat) {
        this.refreshChatDisplay();
      }
    });
  }

  // Synchronous logging system to prevent interrupting user input
  startLogProcessor() {
    setInterval(() => {
      this.processLogBuffer();
    }, 100); // Check every 100ms for pending logs
  }

  processLogBuffer() {
    if (this.logBuffer.length === 0 || this.isProcessingInput) {
      return; // Don't interrupt if user is typing or no logs pending
    }

    // Save current line
    const currentLine = this.rl.line;
    const cursorPos = this.rl.cursor;

    // Clear current input line
    this.rl.output.write('\r\x1b[K');

    // Display all buffered messages
    while (this.logBuffer.length > 0) {
      const logMessage = this.logBuffer.shift();
      console.log(logMessage);
    }

    // Restore the input line
    if (currentLine) {
      this.rl.output.write(this.rl.getPrompt() + currentLine);
      this.rl.cursor = cursorPos;
    } else {
      this.rl.prompt();
    }
  }

  // Thread-safe logging method
  log(message, color = null) {
    const formattedMessage = color ? color(message) : message;
    this.logBuffer.push(formattedMessage);
=======
>>>>>>> 63ccd00c
  }

  setupEventHandlers() {
    this.rl.on('line', (input) => {
<<<<<<< HEAD
      this.isProcessingInput = true;
      
=======
>>>>>>> 63ccd00c
      if (this.mode === CHAT_MODES.CHAT) {
        // Clear the input line before processing
        process.stdout.write('\r\x1b[K');
      }
<<<<<<< HEAD
      
=======
>>>>>>> 63ccd00c
      this.handleCommand(input.trim());
      this.isProcessingInput = false;
    });

    this.rl.on('close', () => {
      console.log('\nGoodbye!');
      this.node.disconnect();
      process.exit(0);
    });

    process.on('SIGINT', () => {
      this.rl.close();
    });
  }

  setupScreenResize() {
    process.stdout.on('resize', () => {
      this.chatHeight = Math.max(10, process.stdout.rows - 6);
      if (this.mode === CHAT_MODES.CHAT && this.currentChat) {
        this.refreshChatDisplay();
      }
    });
  }

  startSpinner(message = 'Connecting') {
    if (this.statusInterval) {
      this.stopSpinner();
    }
    
    this.isConnecting = true;
    this.statusInterval = setInterval(() => {
      const spinner = this.spinnerChars[this.spinnerFrame % this.spinnerChars.length];
      this.spinnerFrame++;
      
      // Clear current line and show spinner
      process.stdout.write(`\r${chalk.yellow(spinner + ' ' + message + '...')}`);
    }, 100);
  }

  stopSpinner(successMessage = null) {
    if (this.statusInterval) {
      clearInterval(this.statusInterval);
      this.statusInterval = null;
    }
    
    this.isConnecting = false;
    
    // Clear the spinner line
    process.stdout.write('\r' + ' '.repeat(50) + '\r');
    
    if (successMessage) {
      console.log(chalk.green('✅ ' + successMessage));
    }
  }

  setupNodeHandlers() {
    this.node.onMessage((messageData) => {
      this.handleIncomingMessage(messageData);
    });
  }

  getPrompt() {
    const nodeInfo = chalk.green(`[${this.node.nodeId.slice(-8)}]`);
    
    if (this.mode === CHAT_MODES.CHAT && this.currentChat) {
      const peerCount = this.node.peerKeys ? this.node.peerKeys.size : 0;
      const status = peerCount > 0 ? chalk.green('●') : chalk.red('●');
      return `${status} > `;
    } else {
      const path = chalk.blue(this.currentPath);
      const peerCount = this.node.peerKeys ? this.node.peerKeys.size : 0;
      const peerInfo = peerCount > 0 ? chalk.gray(`(${peerCount})`) : '';
      return `${nodeInfo}${peerInfo} ${path}$ `;
    }
  }

  updatePrompt() {
    this.rl.setPrompt(this.getPrompt());
  }

  handleCommand(input) {
    if (this.mode === CHAT_MODES.CHAT) {
      this.handleChatInput(input);
    } else {
      this.handleDirectoryCommand(input);
    }
  }

  handleChatInput(input) {
    const trimmedInput = input.trim();
    
    // Handle special commands in chat mode
    if (trimmedInput === '/exit' || trimmedInput === '/quit') {
      this.exitChat();
      return;
    }
    
    if (trimmedInput === '/help') {
      this.showChatHelp();
      this.rl.prompt();
      return;
    }
    
    if (trimmedInput === '/clear') {
      this.clearChatScreen();
      this.rl.prompt();
      return;
    }
    
<<<<<<< HEAD
    if (trimmedInput === '/discover') {
      this.node.discoverNodes();
      this.displaySystemMessage('Discovering nodes...');
      return;
    }
    
=======
>>>>>>> 63ccd00c
    if (trimmedInput === '') {
      this.rl.prompt();
      return;
    }
    
    // Send the message
    this.sendMessage(trimmedInput);
    this.rl.prompt();
  }

  handleDirectoryCommand(input) {
    const args = input.split(' ');
    const command = args[0];

    switch (command) {
      case 'ls':
        this.listContents();
        break;
      
      case 'cd':
        this.changeDirectory(args[1]);
        break;
      
      case 'mkdir':
        this.createChat(args.slice(1).join(' '));
        break;
      
      case 'discover':
        this.startSpinner('Discovering peers');
        this.node.discoverNodes();
        setTimeout(() => {
          this.stopSpinner('Discovery request sent');
          this.rl.prompt();
        }, 2000);
        return;
      
      case 'nodes':
        this.showNodes();
        break;
      
      case 'help':
        this.showHelp();
        break;
      
      case 'pwd':
        console.log(this.currentPath);
        break;
      
      case 'clear':
        console.clear();
        break;
      
      case '':
        break;
      
      default:
        if (command) {
          console.log(chalk.red(`❌ Command "${command}" not found.`));
          console.log(chalk.dim.gray('💡 Type "help" to see available commands.'));
        }
    }

    this.rl.prompt();
  }

  listContents() {
    const terminalWidth = Math.min(process.stdout.columns || 80, 80);
    
    // Beautiful header for chat list
    console.log(chalk.bold.yellow('📁 Available Chats:'));
    console.log(chalk.dim('─'.repeat(terminalWidth - 2)));
    
    if (this.node.chats.size === 0) {
      const emptyIcon = '📭';
      console.log(chalk.dim.gray(`  ${emptyIcon} No chats available`));
      console.log(chalk.dim.gray('  💡 Use "mkdir <chat_name>" to create a new chat'));
    } else {
      for (const [chatId, chat] of this.node.chats.entries()) {
        const messageCount = this.messages.get(chatId)?.length || 0;
        const unreadBadge = messageCount > 0 ? chalk.bgRed.white(` ${messageCount} `) : '';
        const chatIcon = messageCount > 0 ? '💬' : '📁';
        const lastActivity = this.getLastActivity(chatId);
        
        console.log(`  ${chatIcon} ${chalk.cyan.bold(chat.name)} ${unreadBadge} ${chalk.dim.gray(lastActivity)}`);
      }
    }
    console.log();
  }
  
  getLastActivity(chatId) {
    const messages = this.messages.get(chatId);
    if (!messages || messages.length === 0) return '(empty)';
    
    const lastMessage = messages[messages.length - 1];
    const timeDiff = Date.now() - lastMessage.timestamp;
    
    if (timeDiff < 60000) return 'just now';
    if (timeDiff < 3600000) return `${Math.floor(timeDiff / 60000)}m ago`;
    if (timeDiff < 86400000) return `${Math.floor(timeDiff / 3600000)}h ago`;
    return `${Math.floor(timeDiff / 86400000)}d ago`;
  }

  changeDirectory(path) {
    if (!path) {
      console.log('Usage: cd <directory>');
      return;
    }

    if (path === '..' || path === '/') {
<<<<<<< HEAD
      if (this.mode === CHAT_MODES.CHAT) {
        this.exitChat();
        return;
      }
      this.currentPath = '/';
      this.currentChat = null;
      this.mode = CHAT_MODES.DIRECTORY;
=======
      this.exitChat();
>>>>>>> 63ccd00c
    } else {
      // Remove trailing slash if present
      const cleanPath = path.replace(/\/$/, '');
      const chat = Array.from(this.node.chats.values()).find(c => c.name === cleanPath);
      if (chat) {
        this.enterChat(chat);
<<<<<<< HEAD
        return;
=======
>>>>>>> 63ccd00c
      } else {
        console.log(chalk.red(`❌ Chat "${path}" not found.`));
        console.log(chalk.yellow('📁 Available chats:'));
        if (this.node.chats.size === 0) {
          console.log(chalk.dim.gray('  📭 No chats available'));
          console.log(chalk.dim.gray('  💡 Use "mkdir <name>" to create a new chat'));
        } else {
          for (const [chatId, chat] of this.node.chats.entries()) {
            console.log(chalk.cyan(`  📁 ${chat.name}`));
          }
          console.log(chalk.dim.gray('  💡 Use "cd <chat_name>" to enter a chat'));
        }
      }
    }
  }

  createChat(chatName) {
    if (!chatName) {
      console.log(chalk.red('❌ Usage: mkdir <chat_name>'));
      console.log(chalk.dim.gray('💡 Example: mkdir general'));
      return;
    }

    // Validate chat name
    if (chatName.length > 20) {
      console.log(chalk.red('❌ Chat name too long (max 20 characters)'));
      return;
    }
    
    if (!/^[a-zA-Z0-9_-]+$/.test(chatName)) {
      console.log(chalk.red('❌ Chat name can only contain letters, numbers, hyphens, and underscores'));
      return;
    }

    // Check if chat already exists
    const existingChat = Array.from(this.node.chats.values()).find(c => c.name === chatName);
    if (existingChat) {
      console.log(chalk.blue(`📁 Chat "${chatName}" already exists. Entering...`));
      this.enterChat(existingChat);
      return;
    }

    console.log(chalk.yellow(`🔨 Creating chat: "${chatName}"...`));
    
    try {
      this.node.createChat(chatName);
      console.log(chalk.green(`✅ Successfully created chat "${chatName}"`));
      console.log(chalk.dim.gray('💡 Use "cd ' + chatName + '" to enter the chat'));
    } catch (error) {
      console.log(chalk.red(`❌ Failed to create chat: ${error.message}`));
    }
  }

  sendMessage(message) {
    if (!this.currentChat) {
      this.displaySystemMessage('❌ You must be in a chat to send messages.');
      this.displaySystemMessage('💡 Use "cd <chat_name>" to enter a chat.');
      return;
    }

    if (!message || message.trim().length === 0) {
      return;
    }

    // Check message length
    if (message.length > 500) {
      this.displaySystemMessage('❌ Message too long (max 500 characters)');
      return;
    }

<<<<<<< HEAD
    // Check if we have established key exchanges with other participants
    const peerCount = this.node.peerKeys.size;
    if (peerCount === 0) {
      if (this.mode === CHAT_MODES.CHAT) {
        this.displaySystemMessage('Waiting for peer discovery and key exchange...');
        this.displaySystemMessage('Use "/discover" if needed, or wait a moment for automatic setup.');
      } else {
        console.log(chalk.red('No peers available. Use "discover" to find other nodes.'));
      }
      return;
    }

    // Send message to the chat (let the server handle distribution to participants)
    if (this.node.sendChatMessage) {
      this.node.sendChatMessage(this.currentChat.id, message);
    } else {
      // Fallback for older API
      const targets = Array.from(this.node.peerKeys.keys());
      targets.forEach(nodeId => {
        this.node.sendMessage(this.currentChat.id, message, nodeId);
      });
    }

    const timestamp = new Date().toLocaleTimeString();
    
    if (!this.messages.has(this.currentChat.id)) {
      this.messages.set(this.currentChat.id, []);
    }
    
    this.messages.get(this.currentChat.id).push({
      from: 'You',
      text: message,
      timestamp: Date.now()
    });

    if (this.mode === CHAT_MODES.CHAT) {
      console.log(chalk.green(`  [${timestamp}] You: ${message}`));
      this.refreshChatDisplay();
    } else {
      console.log(chalk.green(`[${timestamp}] You: ${message}`));
    }
=======
    const targets = Array.from(this.node.peerKeys.keys());
    if (targets.length === 0) {
      this.displaySystemMessage('⚠️  No peers connected. Attempting to discover...');
      this.node.discoverNodes();
      setTimeout(() => {
        if (this.node.peerKeys.size === 0) {
          this.displaySystemMessage('❌ Still no peers found. Use "/discover" or wait for others to connect.');
        }
      }, 3000);
      return;
    }

    try {
      // Send to peers
      targets.forEach(nodeId => {
        this.node.sendMessage(this.currentChat.id, message, nodeId);
      });

      // Add to local message history
      if (!this.messages.has(this.currentChat.id)) {
        this.messages.set(this.currentChat.id, []);
      }
      
      this.messages.get(this.currentChat.id).push({
        from: 'You',
        text: message.trim(),
        timestamp: Date.now()
      });

      // Refresh the chat display to show the new message
      this.refreshChatDisplay();
      this.showInputArea();
      
    } catch (error) {
      this.displaySystemMessage(`❌ Failed to send message: ${error.message}`);
    }
>>>>>>> 63ccd00c
  }

  handleIncomingMessage(messageData) {
    const fromNode = messageData.fromNodeId.slice(-8);

    if (!this.messages.has(messageData.chatId)) {
      this.messages.set(messageData.chatId, []);
    }

    this.messages.get(messageData.chatId).push({
      from: fromNode,
      text: messageData.text,
      timestamp: messageData.timestamp
    });

<<<<<<< HEAD
    if (this.currentChat && this.currentChat.id === messageData.chatId) {
      if (this.mode === CHAT_MODES.CHAT) {
        this.refreshChatDisplay();
        this.rl.prompt();
      } else {
        console.log(`\n${chalk.blue(`[${timestamp}] ${fromNode}:`)} ${messageData.text}`);
        this.rl.prompt();
      }
    } else {
      const chat = this.node.chats.get(messageData.chatId);
      const chatName = chat ? chat.name : messageData.chatId.slice(-8);
      this.log(`${chalk.magenta(`[New message in ${chatName}]`)} ${chalk.blue(fromNode)}: ${messageData.text}`);
=======
    // Only refresh display if we're in the same chat in chat mode
    if (this.mode === CHAT_MODES.CHAT && this.currentChat && this.currentChat.id === messageData.chatId) {
      this.refreshChatDisplay();
      this.showInputArea();
    }
    // In directory mode, don't show any message notifications
  }


  showNodes() {
    const peerCount = this.node.peerKeys.size;
    const terminalWidth = Math.min(process.stdout.columns || 80, 80);
    
    console.log(chalk.bold.blue(`🌐 Network Status - Connected to ${peerCount} peer(s):`));
    console.log(chalk.dim('─'.repeat(terminalWidth - 2)));
    
    // Show connection info if available
    if (this.connectionInfo) {
      if (this.connectionInfo.isHost) {
        console.log(chalk.dim.gray(`  🏠 Role: ${chalk.green('Hosting')} this network`));
      }
      
      if (this.connectionInfo.connectionCode) {
        const displayCode = this.connectionInfo.connectionCode.length > 50 
          ? this.connectionInfo.connectionCode.substring(0, 47) + '...'
          : this.connectionInfo.connectionCode;
        console.log(chalk.dim.gray(`  📍 Network: ${chalk.white(displayCode)}`));
      }
    }
    
    if (peerCount === 0) {
      console.log(chalk.dim.gray('  🔍 No peers connected. Use "discover" to find other nodes.'));
      console.log(chalk.dim.gray('  🚀 Or share your connection code with others!'));
    } else {
      console.log();
      let index = 1;
      for (const nodeId of this.node.peerKeys.keys()) {
        const nodeShort = nodeId.slice(-8);
        const statusIcon = '🟢';
        console.log(`  ${statusIcon} ${chalk.cyan.bold(`Peer ${index}`)}: ${chalk.dim(nodeShort)}`);
        index++;
      }
>>>>>>> 63ccd00c
    }
    console.log();
  }

  enterChat(chat) {
    this.currentPath = `/${chat.name}`;
    this.currentChat = chat;
    this.mode = CHAT_MODES.CHAT;
    
    this.refreshChatDisplay();
    this.showInputArea();
    this.updatePrompt();
  }

  refreshChatDisplay() {
    if (!this.currentChat) return;
    
    console.clear();
    
    // Responsive header
    const terminalWidth = Math.min(process.stdout.columns || 80, 80);
    const chatName = this.currentChat.name.toUpperCase();
    const peerCount = this.node.peerKeys ? this.node.peerKeys.size : 0;
    const statusIcon = peerCount > 0 ? '🟢' : '🔴';
    const headerTitle = `${statusIcon} ${chatName} (${peerCount} peers)`;
    
    // Calculate padding for centered header
    const contentWidth = terminalWidth - 4;
    const padding = Math.max(0, Math.floor((contentWidth - headerTitle.length) / 2));
    const leftPadding = ' '.repeat(padding);
    const rightPadding = ' '.repeat(contentWidth - headerTitle.length - padding);
    
    // Beautiful gradient header
    console.log(chalk.cyan('╭' + '─'.repeat(terminalWidth - 2) + '╮'));
    console.log(chalk.cyan('│') + leftPadding + chalk.bold.white(headerTitle) + rightPadding + chalk.cyan('│'));
    console.log(chalk.cyan('╰' + '─'.repeat(terminalWidth - 2) + '╯'));
    
    // Chat messages area
    const chatMessages = this.messages.get(this.currentChat.id) || [];
    const displayMessages = chatMessages.slice(-this.chatHeight);
    
    if (displayMessages.length === 0) {
      const emptyMsg = 'No messages yet. Start the conversation! 💬';
      const emptyPadding = Math.floor((terminalWidth - emptyMsg.length) / 2);
      console.log(chalk.gray('\n' + ' '.repeat(emptyPadding) + emptyMsg + '\n'));
    } else {
      console.log(); // Empty line after header
      displayMessages.forEach((msg, index) => {
        const timestamp = new Date(msg.timestamp).toLocaleTimeString('en-US', { 
          hour12: false, 
          hour: '2-digit', 
          minute: '2-digit' 
        });
        
        const timeColor = chalk.dim.gray;
        const maxTextWidth = terminalWidth - 20; // Reserve space for timestamp and padding
        
        if (msg.from === 'You') {
          const msgText = this.wrapText(msg.text, maxTextWidth);
          console.log(chalk.green(`  ${timeColor(`[${timestamp}]`)} ${chalk.bold('You')}: ${msgText}`));
        } else {
          const msgText = this.wrapText(msg.text, maxTextWidth);
          const userColor = this.getUserColor(msg.from);
          console.log(`  ${timeColor(`[${timestamp}]`)} ${userColor(chalk.bold(msg.from))}: ${msgText}`);
        }
        
        // Add some spacing between message groups
        if (index < displayMessages.length - 1) {
          const nextMsg = displayMessages[index + 1];
          const timeDiff = nextMsg.timestamp - msg.timestamp;
          if (timeDiff > 60000) { // More than 1 minute gap
            console.log();
          }
        }
      });
      
      // Show typing indicators if any
      if (this.typingUsers.size > 0) {
        const typingList = Array.from(this.typingUsers).join(', ');
        console.log(chalk.dim.italic(`  ${typingList} ${this.typingUsers.size === 1 ? 'is' : 'are'} typing...`));
      }
      
      console.log(); // Empty line before input
    }
  }
  
  wrapText(text, maxWidth) {
    if (text.length <= maxWidth) return text;
    
    const words = text.split(' ');
    const lines = [];
    let currentLine = '';
    
    words.forEach(word => {
      if ((currentLine + word).length <= maxWidth) {
        currentLine += (currentLine ? ' ' : '') + word;
      } else {
        if (currentLine) lines.push(currentLine);
        currentLine = word;
      }
    });
    
    if (currentLine) lines.push(currentLine);
    return lines.join('\n    '); // Add indent for wrapped lines
  }
  
  getUserColor(username) {
    // Generate consistent colors for users based on their name
    const colors = [
      chalk.blue, chalk.magenta, chalk.yellow, 
      chalk.cyan, chalk.red, chalk.green
    ];
    
    let hash = 0;
    for (let i = 0; i < username.length; i++) {
      hash = username.charCodeAt(i) + ((hash << 5) - hash);
    }
    
    return colors[Math.abs(hash) % colors.length];
  }

  showInputArea() {
    // Beautiful input area with responsive design
    const terminalWidth = Math.min(process.stdout.columns || 80, 80);
    const inputLine = '─'.repeat(terminalWidth - 2);
    
    console.log(chalk.dim.cyan('╭' + inputLine + '╮'));
    
    // Show helpful commands
    const commands = '/exit /help /clear /discover';
    const commandsText = `Commands: ${commands}`;
    const commandsPadding = Math.max(0, terminalWidth - commandsText.length - 4);
    const leftPad = Math.floor(commandsPadding / 2);
    const rightPad = commandsPadding - leftPad;
    
    console.log(chalk.dim.cyan('│') + ' '.repeat(leftPad) + chalk.dim.gray(commandsText) + ' '.repeat(rightPad) + chalk.dim.cyan('│'));
    console.log(chalk.dim.cyan('╰' + inputLine + '╯'));
  }

  displaySystemMessage(message) {
    if (this.mode === CHAT_MODES.CHAT) {
      console.log(chalk.yellow(`  System: ${message}`));
      this.showInputArea();
    } else {
      console.log(chalk.yellow(message));
    }
  }

  exitChat() {
    const chatName = this.currentChat ? this.currentChat.name : 'chat';
    
    this.currentPath = '/';
    this.currentChat = null;
    this.mode = CHAT_MODES.DIRECTORY;
    
    console.clear();
    console.log(chalk.green(`✅ Left chat "${chatName}"`));
    console.log(chalk.dim.gray('💡 You\'re back in the main directory. Use "ls" to see all chats.\n'));
    
    this.updatePrompt();
    this.rl.prompt();
  }

  clearChatScreen() {
    console.clear();
    if (this.currentChat) {
      console.log(chalk.green('╔══════════════════════════════════════╗'));
      console.log(chalk.green(`║          Chat: ${this.currentChat.name.padEnd(24)}║`));
      console.log(chalk.green('╚══════════════════════════════════════╝'));
      console.log(chalk.gray('Type /help for chat commands, /exit to leave\n'));
      this.showChatHistory();
    }
  }

<<<<<<< HEAD
  enterChat(chat) {
    this.log(`[DEBUG] Entering chat: ${chat.name} (ID: ${chat.id})`, chalk.gray);
    this.currentPath = `/${chat.name}`;
    this.currentChat = chat;
    this.mode = CHAT_MODES.CHAT;
    
    // Automatically join the chat to ensure we receive messages
    if (this.node.joinChat) {
      this.node.joinChat(chat.id);
    }
    
    this.refreshChatDisplay();
    this.showInputArea();
    this.updatePrompt();
  }

  refreshChatDisplay() {
    if (!this.currentChat) return;
    
    console.clear();
    
    // Header
    const chatName = this.currentChat.name.toUpperCase();
    const totalWidth = Math.min(process.stdout.columns - 4, 80);
    const padding = Math.max(0, Math.floor((totalWidth - chatName.length - 6) / 2));
    const leftPadding = '═'.repeat(padding);
    const rightPadding = '═'.repeat(totalWidth - chatName.length - 6 - padding);
    
    console.log(chalk.green('╔' + '═'.repeat(totalWidth - 2) + '╗'));
    console.log(chalk.green('║' + ' '.repeat(totalWidth - 2) + '║'));
    console.log(chalk.green(`║${leftPadding}  ${chatName}  ${rightPadding}║`));
    console.log(chalk.green('║' + ' '.repeat(totalWidth - 2) + '║'));
    console.log(chalk.green('╚' + '═'.repeat(totalWidth - 2) + '╝'));
    
    // Chat messages area
    const chatMessages = this.messages.get(this.currentChat.id) || [];
    const displayMessages = chatMessages.slice(-this.chatHeight);
    
    if (displayMessages.length === 0) {
      console.log(chalk.gray('\n  No messages yet. Start the conversation!\n'));
    } else {
      console.log(); // Empty line after header
      displayMessages.forEach(msg => {
        const timestamp = new Date(msg.timestamp).toLocaleTimeString();
        if (msg.from === 'You') {
          console.log(chalk.green(`  [${timestamp}] You: ${msg.text}`));
        } else {
          console.log(chalk.blue(`  [${timestamp}] ${msg.from}: ${msg.text}`));
        }
      });
      console.log(); // Empty line before input
    }
  }

  showInputArea() {
    // Move cursor to bottom and show input area
    const inputLine = '─'.repeat(Math.min(process.stdout.columns - 4, 60));
    console.log(chalk.gray(inputLine));
    console.log(chalk.gray('Type your message (use /exit to leave, /help for help):'));
  }

  displaySystemMessage(message) {
    if (this.mode === CHAT_MODES.CHAT) {
      console.log(chalk.yellow(`  System: ${message}`));
      this.showInputArea();
    } else {
      console.log(chalk.yellow(message));
    }
  }

  exitChat() {
    this.currentPath = '/';
    this.currentChat = null;
    this.mode = CHAT_MODES.DIRECTORY;
    
    console.clear();
    console.log(chalk.yellow('Left chat. Back to directory mode.'));
    this.updatePrompt();
    this.rl.prompt();
  }

  clearChatScreen() {
    if (this.currentChat) {
      this.refreshChatDisplay();
    }
  }

  showChatHelp() {
    this.displaySystemMessage('Chat commands: /exit (leave chat), /help (this help), /clear (refresh screen), /discover (find peers)');
    this.displaySystemMessage('Just type your message and press Enter to send it!');
  }
=======
  showChatHelp() {
    this.displaySystemMessage('Chat commands: /exit (leave chat), /help (this help), /clear (refresh screen)');
    this.displaySystemMessage('Just type your message and press Enter to send it!');
    this.rl.prompt();
  }

>>>>>>> 63ccd00c
  showHelp() {
    const terminalWidth = Math.min(process.stdout.columns || 80, 80);
    
    console.log(chalk.bold.yellow('📖 MELQ Help & Commands'));
    console.log(chalk.dim('═'.repeat(terminalWidth - 2)));
    
    console.log(chalk.bold.cyan('\n🗂️  Navigation:'));
    console.log(chalk.cyan('  ls') + '              - ' + chalk.gray('List available chats with activity'));
    console.log(chalk.cyan('  cd <chat>') + '       - ' + chalk.gray('Enter a chat room'));
    console.log(chalk.cyan('  cd ..') + '           - ' + chalk.gray('Go back to main directory'));
    console.log(chalk.cyan('  pwd') + '             - ' + chalk.gray('Show current location'));
    
    console.log(chalk.bold.cyan('\n💬 Chat Management:'));
    console.log(chalk.cyan('  mkdir <name>') + '    - ' + chalk.gray('Create a new chat room'));
    console.log(chalk.cyan('  /exit') + '           - ' + chalk.gray('Leave current chat (when in chat mode)'));
    console.log(chalk.cyan('  /clear') + '          - ' + chalk.gray('Clear chat screen (when in chat mode)'));
    
    console.log(chalk.bold.cyan('\n🌐 Network:'));
    console.log(chalk.cyan('  discover') + '        - ' + chalk.gray('Find other MELQ nodes on network'));
    console.log(chalk.cyan('  nodes') + '           - ' + chalk.gray('Show connected peers and status'));
    
    console.log(chalk.bold.cyan('\n🔧 Utilities:'));
    console.log(chalk.cyan('  clear') + '           - ' + chalk.gray('Clear terminal screen'));
    console.log(chalk.cyan('  help') + '            - ' + chalk.gray('Show this help message'));
    console.log(chalk.cyan('  Ctrl+C') + '          - ' + chalk.gray('Exit MELQ'));
    
    console.log(chalk.dim('\n💡 Pro tip: Use filesystem-like commands to navigate chats!'));
    console.log();
  }

  setConnectionInfo(connectionInfo) {
    this.connectionInfo = connectionInfo;
  }

  showConnectionInfo() {
    if (!this.connectionInfo) return;
    
    const terminalWidth = Math.min(process.stdout.columns || 80, 80);
    console.log(chalk.blue('\n📡 Connection Details:'));
    console.log(chalk.dim('─'.repeat(terminalWidth - 2)));
    
    // Show hosting status if applicable
    if (this.connectionInfo.isHost) {
      console.log(chalk.dim.gray(`  🏠 Role: ${chalk.green('Hosting')} (you started this network)`));
    }
    
    if (this.connectionInfo.connectionCode) {
      const displayCode = this.connectionInfo.connectionCode.length > 40 
        ? this.connectionInfo.connectionCode.substring(0, 37) + '...'
        : this.connectionInfo.connectionCode;
      console.log(chalk.dim.gray(`  📍 Connected to: ${chalk.white(displayCode)}`));
    }
    
    if (this.connectionInfo.method) {
      const methodIcon = this.connectionInfo.method === 'local' ? '🏠' : '🌐';
      const methodText = this.connectionInfo.method === 'local' ? 'Local Network' : 
                        this.connectionInfo.method === 'internet' ? 'Internet' : 
                        this.connectionInfo.method;
      console.log(chalk.dim.gray(`  ${methodIcon} Access: ${chalk.white(methodText)}`));
    }
    
    if (this.connectionInfo.tunnelMethod && this.connectionInfo.tunnelMethod !== 'local') {
      const tunnelIcon = '🚇';
      console.log(chalk.dim.gray(`  ${tunnelIcon} Tunnel: ${chalk.white(this.connectionInfo.tunnelMethod)}`));
    }
    
    const peerCount = this.node.peerKeys ? this.node.peerKeys.size : 0;
    const peerStatus = peerCount > 0 ? chalk.green(`${peerCount} peers`) : chalk.yellow('No peers yet');
    console.log(chalk.dim.gray(`  👥 Network: ${peerStatus}`));
    console.log();
  }

  start() {
<<<<<<< HEAD
    // Force interface to start in directory mode
    this.mode = CHAT_MODES.DIRECTORY;
    this.currentChat = null;
    this.currentPath = '/';
    
    // Don't clear screen - preserves host connection info
    console.log('\n' + chalk.green('╔══════════════════════════════════════╗'));
    console.log(chalk.green('║          MELQ - Secure P2P Chat      ║'));
    console.log(chalk.green('╚══════════════════════════════════════╝'));
    console.log(chalk.gray('Type "help" for available commands.'));
    console.log(chalk.gray('Use directory-like commands to navigate chats.\n'));
=======
    const terminalWidth = Math.min(process.stdout.columns || 80, 80);
    const title = '🔐 MELQ - Quantum-Secure P2P Chat';
    const subtitle = 'Connected as: ' + this.node.nodeId.slice(-8);
    const peerCount = this.node.peerKeys ? this.node.peerKeys.size : 0;
    const status = `Status: ${peerCount > 0 ? '🟢 Connected' : '🔴 Waiting for peers'}`;
    
    // Create beautiful welcome banner
    const banner = '═'.repeat(terminalWidth - 2);
    const titlePadding = Math.max(0, Math.floor((terminalWidth - title.length - 2) / 2));
    const subtitlePadding = Math.max(0, Math.floor((terminalWidth - subtitle.length - 2) / 2));
    const statusPadding = Math.max(0, Math.floor((terminalWidth - status.length - 2) / 2));
    
    console.log(chalk.cyan('╔' + banner + '╗'));
    console.log(chalk.cyan('║') + ' '.repeat(titlePadding) + chalk.bold.white(title) + ' '.repeat(terminalWidth - title.length - titlePadding - 2) + chalk.cyan('║'));
    console.log(chalk.cyan('║') + ' '.repeat(terminalWidth - 2) + chalk.cyan('║'));
    console.log(chalk.cyan('║') + ' '.repeat(subtitlePadding) + chalk.dim.gray(subtitle) + ' '.repeat(terminalWidth - subtitle.length - subtitlePadding - 2) + chalk.cyan('║'));
    console.log(chalk.cyan('║') + ' '.repeat(statusPadding) + (peerCount > 0 ? chalk.green(status) : chalk.yellow(status)) + ' '.repeat(terminalWidth - status.length - statusPadding - 2) + chalk.cyan('║'));
    console.log(chalk.cyan('╚' + banner + '╝'));
    
    // Show connection info if available (client mode)
    this.showConnectionInfo();
    
    console.log(chalk.dim.gray('💡 Type "help" for available commands or "ls" to see chats.'));
    console.log(chalk.dim.gray('🗂️  Use directory-like commands to navigate: cd, ls, mkdir\n'));
>>>>>>> 63ccd00c
    
    this.updatePrompt();
    this.rl.prompt();
  }
}<|MERGE_RESOLUTION|>--- conflicted
+++ resolved
@@ -14,13 +14,6 @@
     this.currentChat = null;
     this.mode = CHAT_MODES.DIRECTORY;
     this.messages = new Map(); // chatId -> messages[]
-<<<<<<< HEAD
-    this.chatHeight = process.stdout.rows - 4; // Reserve space for input area
-    this.logBuffer = []; // Buffer for messages that need to be shown
-    this.isProcessingInput = false; // Flag to track input processing
-    this.mode = CHAT_MODES.DIRECTORY; // Start in directory mode
-    
-=======
     this.chatHeight = Math.max(10, process.stdout.rows - 6); // Reserve space for input area
     this.isConnecting = false;
     this.connectionStatus = 'disconnected';
@@ -30,7 +23,6 @@
     this.spinnerFrame = 0;
     this.spinnerChars = ['⠋', '⠙', '⠹', '⠸', '⠼', '⠴', '⠦', '⠧', '⠇', '⠏'];
     this.connectionInfo = null; // Store connection details for display
->>>>>>> 63ccd00c
     this.rl = readline.createInterface({
       input: process.stdin,
       output: process.stdout,
@@ -40,78 +32,15 @@
     this.setupEventHandlers();
     this.setupNodeHandlers();
     this.setupScreenResize();
-<<<<<<< HEAD
-    this.startLogProcessor();
-  }
-
-  setupScreenResize() {
-    process.stdout.on('resize', () => {
-      this.chatHeight = process.stdout.rows - 4;
-      if (this.mode === CHAT_MODES.CHAT && this.currentChat) {
-        this.refreshChatDisplay();
-      }
-    });
-  }
-
-  // Synchronous logging system to prevent interrupting user input
-  startLogProcessor() {
-    setInterval(() => {
-      this.processLogBuffer();
-    }, 100); // Check every 100ms for pending logs
-  }
-
-  processLogBuffer() {
-    if (this.logBuffer.length === 0 || this.isProcessingInput) {
-      return; // Don't interrupt if user is typing or no logs pending
-    }
-
-    // Save current line
-    const currentLine = this.rl.line;
-    const cursorPos = this.rl.cursor;
-
-    // Clear current input line
-    this.rl.output.write('\r\x1b[K');
-
-    // Display all buffered messages
-    while (this.logBuffer.length > 0) {
-      const logMessage = this.logBuffer.shift();
-      console.log(logMessage);
-    }
-
-    // Restore the input line
-    if (currentLine) {
-      this.rl.output.write(this.rl.getPrompt() + currentLine);
-      this.rl.cursor = cursorPos;
-    } else {
-      this.rl.prompt();
-    }
-  }
-
-  // Thread-safe logging method
-  log(message, color = null) {
-    const formattedMessage = color ? color(message) : message;
-    this.logBuffer.push(formattedMessage);
-=======
->>>>>>> 63ccd00c
   }
 
   setupEventHandlers() {
     this.rl.on('line', (input) => {
-<<<<<<< HEAD
-      this.isProcessingInput = true;
-      
-=======
->>>>>>> 63ccd00c
       if (this.mode === CHAT_MODES.CHAT) {
         // Clear the input line before processing
         process.stdout.write('\r\x1b[K');
       }
-<<<<<<< HEAD
-      
-=======
->>>>>>> 63ccd00c
       this.handleCommand(input.trim());
-      this.isProcessingInput = false;
     });
 
     this.rl.on('close', () => {
@@ -219,15 +148,6 @@
       return;
     }
     
-<<<<<<< HEAD
-    if (trimmedInput === '/discover') {
-      this.node.discoverNodes();
-      this.displaySystemMessage('Discovering nodes...');
-      return;
-    }
-    
-=======
->>>>>>> 63ccd00c
     if (trimmedInput === '') {
       this.rl.prompt();
       return;
@@ -337,27 +257,13 @@
     }
 
     if (path === '..' || path === '/') {
-<<<<<<< HEAD
-      if (this.mode === CHAT_MODES.CHAT) {
-        this.exitChat();
-        return;
-      }
-      this.currentPath = '/';
-      this.currentChat = null;
-      this.mode = CHAT_MODES.DIRECTORY;
-=======
       this.exitChat();
->>>>>>> 63ccd00c
     } else {
       // Remove trailing slash if present
       const cleanPath = path.replace(/\/$/, '');
       const chat = Array.from(this.node.chats.values()).find(c => c.name === cleanPath);
       if (chat) {
         this.enterChat(chat);
-<<<<<<< HEAD
-        return;
-=======
->>>>>>> 63ccd00c
       } else {
         console.log(chalk.red(`❌ Chat "${path}" not found.`));
         console.log(chalk.yellow('📁 Available chats:'));
@@ -428,49 +334,6 @@
       return;
     }
 
-<<<<<<< HEAD
-    // Check if we have established key exchanges with other participants
-    const peerCount = this.node.peerKeys.size;
-    if (peerCount === 0) {
-      if (this.mode === CHAT_MODES.CHAT) {
-        this.displaySystemMessage('Waiting for peer discovery and key exchange...');
-        this.displaySystemMessage('Use "/discover" if needed, or wait a moment for automatic setup.');
-      } else {
-        console.log(chalk.red('No peers available. Use "discover" to find other nodes.'));
-      }
-      return;
-    }
-
-    // Send message to the chat (let the server handle distribution to participants)
-    if (this.node.sendChatMessage) {
-      this.node.sendChatMessage(this.currentChat.id, message);
-    } else {
-      // Fallback for older API
-      const targets = Array.from(this.node.peerKeys.keys());
-      targets.forEach(nodeId => {
-        this.node.sendMessage(this.currentChat.id, message, nodeId);
-      });
-    }
-
-    const timestamp = new Date().toLocaleTimeString();
-    
-    if (!this.messages.has(this.currentChat.id)) {
-      this.messages.set(this.currentChat.id, []);
-    }
-    
-    this.messages.get(this.currentChat.id).push({
-      from: 'You',
-      text: message,
-      timestamp: Date.now()
-    });
-
-    if (this.mode === CHAT_MODES.CHAT) {
-      console.log(chalk.green(`  [${timestamp}] You: ${message}`));
-      this.refreshChatDisplay();
-    } else {
-      console.log(chalk.green(`[${timestamp}] You: ${message}`));
-    }
-=======
     const targets = Array.from(this.node.peerKeys.keys());
     if (targets.length === 0) {
       this.displaySystemMessage('⚠️  No peers connected. Attempting to discover...');
@@ -507,7 +370,6 @@
     } catch (error) {
       this.displaySystemMessage(`❌ Failed to send message: ${error.message}`);
     }
->>>>>>> 63ccd00c
   }
 
   handleIncomingMessage(messageData) {
@@ -523,20 +385,6 @@
       timestamp: messageData.timestamp
     });
 
-<<<<<<< HEAD
-    if (this.currentChat && this.currentChat.id === messageData.chatId) {
-      if (this.mode === CHAT_MODES.CHAT) {
-        this.refreshChatDisplay();
-        this.rl.prompt();
-      } else {
-        console.log(`\n${chalk.blue(`[${timestamp}] ${fromNode}:`)} ${messageData.text}`);
-        this.rl.prompt();
-      }
-    } else {
-      const chat = this.node.chats.get(messageData.chatId);
-      const chatName = chat ? chat.name : messageData.chatId.slice(-8);
-      this.log(`${chalk.magenta(`[New message in ${chatName}]`)} ${chalk.blue(fromNode)}: ${messageData.text}`);
-=======
     // Only refresh display if we're in the same chat in chat mode
     if (this.mode === CHAT_MODES.CHAT && this.currentChat && this.currentChat.id === messageData.chatId) {
       this.refreshChatDisplay();
@@ -579,7 +427,6 @@
         console.log(`  ${statusIcon} ${chalk.cyan.bold(`Peer ${index}`)}: ${chalk.dim(nodeShort)}`);
         index++;
       }
->>>>>>> 63ccd00c
     }
     console.log();
   }
@@ -754,106 +601,12 @@
     }
   }
 
-<<<<<<< HEAD
-  enterChat(chat) {
-    this.log(`[DEBUG] Entering chat: ${chat.name} (ID: ${chat.id})`, chalk.gray);
-    this.currentPath = `/${chat.name}`;
-    this.currentChat = chat;
-    this.mode = CHAT_MODES.CHAT;
-    
-    // Automatically join the chat to ensure we receive messages
-    if (this.node.joinChat) {
-      this.node.joinChat(chat.id);
-    }
-    
-    this.refreshChatDisplay();
-    this.showInputArea();
-    this.updatePrompt();
-  }
-
-  refreshChatDisplay() {
-    if (!this.currentChat) return;
-    
-    console.clear();
-    
-    // Header
-    const chatName = this.currentChat.name.toUpperCase();
-    const totalWidth = Math.min(process.stdout.columns - 4, 80);
-    const padding = Math.max(0, Math.floor((totalWidth - chatName.length - 6) / 2));
-    const leftPadding = '═'.repeat(padding);
-    const rightPadding = '═'.repeat(totalWidth - chatName.length - 6 - padding);
-    
-    console.log(chalk.green('╔' + '═'.repeat(totalWidth - 2) + '╗'));
-    console.log(chalk.green('║' + ' '.repeat(totalWidth - 2) + '║'));
-    console.log(chalk.green(`║${leftPadding}  ${chatName}  ${rightPadding}║`));
-    console.log(chalk.green('║' + ' '.repeat(totalWidth - 2) + '║'));
-    console.log(chalk.green('╚' + '═'.repeat(totalWidth - 2) + '╝'));
-    
-    // Chat messages area
-    const chatMessages = this.messages.get(this.currentChat.id) || [];
-    const displayMessages = chatMessages.slice(-this.chatHeight);
-    
-    if (displayMessages.length === 0) {
-      console.log(chalk.gray('\n  No messages yet. Start the conversation!\n'));
-    } else {
-      console.log(); // Empty line after header
-      displayMessages.forEach(msg => {
-        const timestamp = new Date(msg.timestamp).toLocaleTimeString();
-        if (msg.from === 'You') {
-          console.log(chalk.green(`  [${timestamp}] You: ${msg.text}`));
-        } else {
-          console.log(chalk.blue(`  [${timestamp}] ${msg.from}: ${msg.text}`));
-        }
-      });
-      console.log(); // Empty line before input
-    }
-  }
-
-  showInputArea() {
-    // Move cursor to bottom and show input area
-    const inputLine = '─'.repeat(Math.min(process.stdout.columns - 4, 60));
-    console.log(chalk.gray(inputLine));
-    console.log(chalk.gray('Type your message (use /exit to leave, /help for help):'));
-  }
-
-  displaySystemMessage(message) {
-    if (this.mode === CHAT_MODES.CHAT) {
-      console.log(chalk.yellow(`  System: ${message}`));
-      this.showInputArea();
-    } else {
-      console.log(chalk.yellow(message));
-    }
-  }
-
-  exitChat() {
-    this.currentPath = '/';
-    this.currentChat = null;
-    this.mode = CHAT_MODES.DIRECTORY;
-    
-    console.clear();
-    console.log(chalk.yellow('Left chat. Back to directory mode.'));
-    this.updatePrompt();
-    this.rl.prompt();
-  }
-
-  clearChatScreen() {
-    if (this.currentChat) {
-      this.refreshChatDisplay();
-    }
-  }
-
-  showChatHelp() {
-    this.displaySystemMessage('Chat commands: /exit (leave chat), /help (this help), /clear (refresh screen), /discover (find peers)');
-    this.displaySystemMessage('Just type your message and press Enter to send it!');
-  }
-=======
   showChatHelp() {
     this.displaySystemMessage('Chat commands: /exit (leave chat), /help (this help), /clear (refresh screen)');
     this.displaySystemMessage('Just type your message and press Enter to send it!');
     this.rl.prompt();
   }
 
->>>>>>> 63ccd00c
   showHelp() {
     const terminalWidth = Math.min(process.stdout.columns || 80, 80);
     
@@ -927,19 +680,6 @@
   }
 
   start() {
-<<<<<<< HEAD
-    // Force interface to start in directory mode
-    this.mode = CHAT_MODES.DIRECTORY;
-    this.currentChat = null;
-    this.currentPath = '/';
-    
-    // Don't clear screen - preserves host connection info
-    console.log('\n' + chalk.green('╔══════════════════════════════════════╗'));
-    console.log(chalk.green('║          MELQ - Secure P2P Chat      ║'));
-    console.log(chalk.green('╚══════════════════════════════════════╝'));
-    console.log(chalk.gray('Type "help" for available commands.'));
-    console.log(chalk.gray('Use directory-like commands to navigate chats.\n'));
-=======
     const terminalWidth = Math.min(process.stdout.columns || 80, 80);
     const title = '🔐 MELQ - Quantum-Secure P2P Chat';
     const subtitle = 'Connected as: ' + this.node.nodeId.slice(-8);
@@ -964,9 +704,7 @@
     
     console.log(chalk.dim.gray('💡 Type "help" for available commands or "ls" to see chats.'));
     console.log(chalk.dim.gray('🗂️  Use directory-like commands to navigate: cd, ls, mkdir\n'));
->>>>>>> 63ccd00c
-    
-    this.updatePrompt();
+    
     this.rl.prompt();
   }
 }